--- conflicted
+++ resolved
@@ -67,29 +67,8 @@
    UA_NodeId_deleteMembers(&id3); /* free the allocated string */
 
 
-<<<<<<< HEAD
-Adding a variable node to the server that contains a user-defined callback
---------------------------------------------------------------------------
-
-The latter case allows to define callback functions that are executed on read or
-write of the node. In this case an "UA_DataSource" containing the respective
-callback pointer is intserted into the node.
-
-Consider ``examples/server_datasource.c`` in the repository. The examples are
-compiled if the Cmake option UA_BUILD_EXAMPLE is turned on.
-
-
-UA_Server_addVariableNode vs. UA_Server_addDataSourceVariableNode
-UA_ValueCallback
-UA_DataSource
-
-
-Asserting success/failure
--------------------------
-=======
 Adding a Variable with an external Data Source
 ^^^^^^^^^^^^^^^^^^^^^^^^^^^^^^^^^^^^^^^^^^^^^^
->>>>>>> b5fcf704
 
 In order to couple a running process to a variable, a :ref:`datasource` is used.
 Consider ``examples/server_datasource.c`` in the repository for an example.