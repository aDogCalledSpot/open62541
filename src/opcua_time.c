/*
 * opcua_time.c
 *
 *  Created on: Feb 5, 2014
 *      Author: opcua
 *
 * code inspired by
 * http://stackoverflow.com/questions/3585583/convert-unix-linux-time-to-windows-filetime
 */
#include "opcua_builtInDatatypes.h"
#include "opcua_advancedDatatypes.h"
#include <sys/time.h>

<<<<<<< HEAD

//get the current Server Time
UA_DateTime opcua_time_now()
{
	Int64 time1970 = 621356004000000000;

	time_t now = time(NULL);
	Int64 now_nano_ticks = ((Int64)now) * 10 * 1000 * 1000;
	return now_nano_ticks + time1970;

}
=======
// Number of seconds from 1 Jan. 1601 00:00 to 1 Jan 1970 00:00 UTC
#define FILETIME_UNIXTIME_BIAS_SEC 11644473600LL
// Factors
#define HUNDRED_NANOSEC_PER_USEC 10LL
#define HUNDRED_NANOSEC_PER_SEC (HUNDRED_NANOSEC_PER_USEC * 1000000LL)
>>>>>>> a03f9275

// IEC 62541-6 §5.2.2.5  A DateTime value shall be encoded as a 64-bit signed integer
// which represents the number of 100 nanosecond intervals since January 1, 1601 (UTC).
UA_DateTime opcua_getTime() {
	UA_DateTime dateTime;
	struct timeval tv;
	gettimeofday(&tv, NULL);
	dateTime = (tv.tv_sec + FILETIME_UNIXTIME_BIAS_SEC)
			* HUNDRED_NANOSEC_PER_SEC + tv.tv_usec * HUNDRED_NANOSEC_PER_USEC;
	return dateTime;
}<|MERGE_RESOLUTION|>--- conflicted
+++ resolved
@@ -11,25 +11,11 @@
 #include "opcua_advancedDatatypes.h"
 #include <sys/time.h>
 
-<<<<<<< HEAD
-
-//get the current Server Time
-UA_DateTime opcua_time_now()
-{
-	Int64 time1970 = 621356004000000000;
-
-	time_t now = time(NULL);
-	Int64 now_nano_ticks = ((Int64)now) * 10 * 1000 * 1000;
-	return now_nano_ticks + time1970;
-
-}
-=======
 // Number of seconds from 1 Jan. 1601 00:00 to 1 Jan 1970 00:00 UTC
 #define FILETIME_UNIXTIME_BIAS_SEC 11644473600LL
 // Factors
 #define HUNDRED_NANOSEC_PER_USEC 10LL
 #define HUNDRED_NANOSEC_PER_SEC (HUNDRED_NANOSEC_PER_USEC * 1000000LL)
->>>>>>> a03f9275
 
 // IEC 62541-6 §5.2.2.5  A DateTime value shall be encoded as a 64-bit signed integer
 // which represents the number of 100 nanosecond intervals since January 1, 1601 (UTC).
@@ -40,4 +26,5 @@
 	dateTime = (tv.tv_sec + FILETIME_UNIXTIME_BIAS_SEC)
 			* HUNDRED_NANOSEC_PER_SEC + tv.tv_usec * HUNDRED_NANOSEC_PER_USEC;
 	return dateTime;
-}+}
+
