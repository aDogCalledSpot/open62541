--- conflicted
+++ resolved
@@ -68,80 +68,11 @@
         return;
     }
 
-<<<<<<< HEAD
     /* Callback into userland access control */
     response->responseHeader.serviceResult =
         server->config.accessControl.activateSession(&session->sessionId, &request->userIdentityToken,
                                                      &session->sessionHandle);
     if(response->responseHeader.serviceResult != UA_STATUSCODE_GOOD)
-=======
-    if(request->userIdentityToken.encoding < UA_EXTENSIONOBJECT_DECODED ||
-       (request->userIdentityToken.content.decoded.type != &UA_TYPES[UA_TYPES_ANONYMOUSIDENTITYTOKEN] &&
-        request->userIdentityToken.content.decoded.type != &UA_TYPES[UA_TYPES_USERNAMEIDENTITYTOKEN])) {
-        UA_LOG_INFO_SESSION(server->config.logger, session, "ActivateSession: SecureChannel %i wants "
-                            "to activate, but the UserIdentify token is invalid", channel->securityToken.channelId);
-        response->responseHeader.serviceResult = UA_STATUSCODE_BADIDENTITYTOKENINVALID;
-        return;
-    }
-
-
-    UA_String ap = UA_STRING(ANONYMOUS_POLICY);
-    UA_String up = UA_STRING(USERNAME_POLICY);
-
-    /* Compatibility notice: Siemens OPC Scout v10 provides an empty policyId,
-       this is not okay For compatibility we will assume that empty policyId == ANONYMOUS_POLICY
-       if(token.policyId->data == NULL)
-           response->responseHeader.serviceResult = UA_STATUSCODE_BADIDENTITYTOKENINVALID;
-    */
-
-    if(server->config.enableAnonymousLogin &&
-       request->userIdentityToken.content.decoded.type == &UA_TYPES[UA_TYPES_ANONYMOUSIDENTITYTOKEN]) {
-        /* anonymous login */
-        const UA_AnonymousIdentityToken *token = request->userIdentityToken.content.decoded.data;
-        if(token->policyId.data && !UA_String_equal(&token->policyId, &ap)) {
-            response->responseHeader.serviceResult = UA_STATUSCODE_BADIDENTITYTOKENINVALID;
-            return;
-        }
-    } else if(server->config.enableUsernamePasswordLogin &&
-              request->userIdentityToken.content.decoded.type == &UA_TYPES[UA_TYPES_USERNAMEIDENTITYTOKEN]) {
-        /* username login */
-        const UA_UserNameIdentityToken *token = request->userIdentityToken.content.decoded.data;
-        if(!UA_String_equal(&token->policyId, &up)) {
-            response->responseHeader.serviceResult = UA_STATUSCODE_BADIDENTITYTOKENINVALID;
-            return;
-        }
-        if(token->encryptionAlgorithm.length > 0) {
-            /* we don't support encryption */
-            response->responseHeader.serviceResult = UA_STATUSCODE_BADIDENTITYTOKENINVALID;
-            return;
-        }
-
-        if(token->userName.length == 0 && token->password.length == 0) {
-            /* empty username and password */
-            response->responseHeader.serviceResult = UA_STATUSCODE_BADIDENTITYTOKENINVALID;
-            return;
-        }
-
-        /* trying to match pw/username */
-        UA_Boolean match = false;
-        for(size_t i = 0; i < server->config.usernamePasswordLoginsSize; ++i) {
-            UA_String *user = &server->config.usernamePasswordLogins[i].username;
-            UA_String *pw = &server->config.usernamePasswordLogins[i].password;
-            if(UA_String_equal(&token->userName, user) && UA_String_equal(&token->password, pw)) {
-                match = true;
-                break;
-            }
-        }
-        if(!match) {
-            UA_LOG_INFO_SESSION(server->config.logger, session,
-                                "ActivateSession: Did not find matching username/password");
-            response->responseHeader.serviceResult = UA_STATUSCODE_BADUSERACCESSDENIED;
-            return;
-        }
-    } else {
-        /* Unsupported token type */
-        response->responseHeader.serviceResult = UA_STATUSCODE_BADIDENTITYTOKENINVALID;
->>>>>>> fe8d6487
         return;
 
     /* Detach the old SecureChannel */
