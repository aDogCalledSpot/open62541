#include "ua_util.h"
#include "ua_server_internal.h"
#include "ua_types_encoding_binary.h"
#include "ua_transport_generated.h"
#include "ua_services.h"
#include "ua_statuscodes.h"
#include "ua_securechannel_manager.h"
#include "ua_session_manager.h"
/** Max size of messages that are allocated on the stack */
#define MAX_STACK_MESSAGE 65536

static void processHEL(UA_Connection *connection, const UA_ByteString *msg, size_t *pos) {
    UA_TcpHelloMessage helloMessage;
    if(UA_TcpHelloMessage_decodeBinary(msg, pos, &helloMessage) != UA_STATUSCODE_GOOD) {
        connection->close(connection);
        return;
    }

    connection->remoteConf.maxChunkCount = helloMessage.maxChunkCount;
    connection->remoteConf.maxMessageSize = helloMessage.maxMessageSize;
    connection->remoteConf.protocolVersion = helloMessage.protocolVersion;
    connection->remoteConf.recvBufferSize = helloMessage.receiveBufferSize;
    if(connection->localConf.sendBufferSize > helloMessage.receiveBufferSize)
        connection->localConf.sendBufferSize = helloMessage.receiveBufferSize;
    if(connection->localConf.recvBufferSize > helloMessage.sendBufferSize)
        connection->localConf.recvBufferSize = helloMessage.sendBufferSize;
    connection->remoteConf.sendBufferSize = helloMessage.sendBufferSize;
    connection->state = UA_CONNECTION_ESTABLISHED;
    UA_TcpHelloMessage_deleteMembers(&helloMessage);

    // build acknowledge response
    UA_TcpAcknowledgeMessage ackMessage;
    ackMessage.protocolVersion = connection->localConf.protocolVersion;
    ackMessage.receiveBufferSize = connection->localConf.recvBufferSize;
    ackMessage.sendBufferSize = connection->localConf.sendBufferSize;
    ackMessage.maxMessageSize = connection->localConf.maxMessageSize;
    ackMessage.maxChunkCount = connection->localConf.maxChunkCount;

    UA_TcpMessageHeader ackHeader;
    ackHeader.messageTypeAndFinal = UA_MESSAGETYPEANDFINAL_ACKF;
    ackHeader.messageSize =  8 + 20; /* ackHeader + ackMessage */

    UA_ByteString ack_msg;
    if(connection->getBuffer(connection, &ack_msg) != UA_STATUSCODE_GOOD)
        return;

    size_t tmpPos = 0;
    UA_TcpMessageHeader_encodeBinary(&ackHeader, &ack_msg, &tmpPos);
    UA_TcpAcknowledgeMessage_encodeBinary(&ackMessage, &ack_msg, &tmpPos);
    if(connection->write(connection, &ack_msg, ackHeader.messageSize) != UA_STATUSCODE_GOOD)
        connection->releaseBuffer(connection, &ack_msg);
}

static void processOPN(UA_Connection *connection, UA_Server *server, const UA_ByteString *msg,
                       size_t *pos) {
    if(connection->state != UA_CONNECTION_ESTABLISHED) {
        connection->close(connection);
        return;
    }

    UA_UInt32 secureChannelId;
    UA_StatusCode retval = UA_UInt32_decodeBinary(msg, pos, &secureChannelId);

    UA_AsymmetricAlgorithmSecurityHeader asymHeader;
    retval |= UA_AsymmetricAlgorithmSecurityHeader_decodeBinary(msg, pos, &asymHeader);

    UA_SequenceHeader seqHeader;
    retval |= UA_SequenceHeader_decodeBinary(msg, pos, &seqHeader);

    UA_NodeId requestType;
    retval |= UA_NodeId_decodeBinary(msg, pos, &requestType);

    UA_OpenSecureChannelRequest r;
    retval |= UA_OpenSecureChannelRequest_decodeBinary(msg, pos, &r);

    if(retval != UA_STATUSCODE_GOOD || requestType.identifier.numeric != 446) {
        UA_AsymmetricAlgorithmSecurityHeader_deleteMembers(&asymHeader);
        UA_SequenceHeader_deleteMembers(&seqHeader);
        UA_NodeId_deleteMembers(&requestType);
        UA_OpenSecureChannelRequest_deleteMembers(&r);
        connection->close(connection);
        return;
    }

    UA_OpenSecureChannelResponse p;
    UA_OpenSecureChannelResponse_init(&p);
    Service_OpenSecureChannel(server, connection, &r, &p);
    UA_OpenSecureChannelRequest_deleteMembers(&r);

    UA_SecureChannel *channel = connection->channel;
    if(!channel) {
        connection->close(connection);
        UA_OpenSecureChannelResponse_deleteMembers(&p);
        UA_AsymmetricAlgorithmSecurityHeader_deleteMembers(&asymHeader);
        return;
    }

    /* send the response with an asymmetric security header */
#ifndef UA_MULTITHREADING
    seqHeader.sequenceNumber = ++channel->sequenceNumber;
#else
    seqHeader.sequenceNumber = uatomic_add_return(&channel->sequenceNumber, 1);
#endif

    UA_SecureConversationMessageHeader respHeader;
    respHeader.messageHeader.messageTypeAndFinal = UA_MESSAGETYPEANDFINAL_OPNF;
    respHeader.messageHeader.messageSize = 0;
    respHeader.secureChannelId = p.securityToken.channelId;

    UA_NodeId responseType = UA_NODEID_NUMERIC(0, UA_NS0ID_OPENSECURECHANNELRESPONSE +
                                               UA_ENCODINGOFFSET_BINARY);

    UA_ByteString resp_msg;
    retval = connection->getBuffer(connection, &resp_msg);
    if(retval != UA_STATUSCODE_GOOD) {
        UA_OpenSecureChannelResponse_deleteMembers(&p);
        UA_AsymmetricAlgorithmSecurityHeader_deleteMembers(&asymHeader);
        return;
    }
        
    size_t tmpPos = 12; /* skip the secureconversationmessageheader for now */
    retval |= UA_AsymmetricAlgorithmSecurityHeader_encodeBinary(&asymHeader, &resp_msg, &tmpPos); // just mirror back
    retval |= UA_SequenceHeader_encodeBinary(&seqHeader, &resp_msg, &tmpPos); // just mirror back
    retval |= UA_NodeId_encodeBinary(&responseType, &resp_msg, &tmpPos);
    retval |= UA_OpenSecureChannelResponse_encodeBinary(&p, &resp_msg, &tmpPos);

    if(retval != UA_STATUSCODE_GOOD) {
        connection->releaseBuffer(connection, &resp_msg);
        connection->close(connection);
    } else {
        respHeader.messageHeader.messageSize = tmpPos;
        tmpPos = 0;
        UA_SecureConversationMessageHeader_encodeBinary(&respHeader, &resp_msg, &tmpPos);

        if(connection->write(connection, &resp_msg,
                             respHeader.messageHeader.messageSize) != UA_STATUSCODE_GOOD)
            connection->releaseBuffer(connection, &resp_msg);
    }

    UA_OpenSecureChannelResponse_deleteMembers(&p);
    UA_AsymmetricAlgorithmSecurityHeader_deleteMembers(&asymHeader);
}

static void init_response_header(const UA_RequestHeader *p, UA_ResponseHeader *r) {
    r->requestHandle = p->requestHandle;
    r->stringTableSize = 0;
    r->timestamp = UA_DateTime_now();
}

/* The request/response are casted to the header (first element of their struct) */
static void invoke_service(UA_Server *server, UA_SecureChannel *channel, UA_UInt32 requestId,
                           UA_RequestHeader *request, const UA_DataType *responseType,
                           void (*service)(UA_Server*, UA_Session*, void*, void*)) {
    UA_ResponseHeader *response = UA_alloca(responseType->memSize);
    UA_init(response, responseType);
    init_response_header(request, response);
    /* try to get the session from the securechannel first */
    UA_Session *session = UA_SecureChannel_getSession(channel, &request->authenticationToken);
    if(!session || session->channel != channel) {
        response->serviceResult = UA_STATUSCODE_BADSESSIONIDINVALID;
    } else if(session->activated == UA_FALSE) {
        response->serviceResult = UA_STATUSCODE_BADSESSIONNOTACTIVATED;
        /* the session is invalidated FIXME: do this delayed*/
        UA_SessionManager_removeSession(&server->sessionManager, &request->authenticationToken);
    } else {
        UA_Session_updateLifetime(session);
        service(server, session, request, response);
    }
    UA_StatusCode retval = UA_SecureChannel_sendBinaryMessage(channel, requestId, response, responseType);
    if(retval != UA_STATUSCODE_GOOD) {
        if(retval == UA_STATUSCODE_BADENCODINGLIMITSEXCEEDED)
            response->serviceResult = UA_STATUSCODE_BADRESPONSETOOLARGE;
        else
            response->serviceResult = retval;
        UA_SecureChannel_sendBinaryMessage(channel, requestId, response, &UA_TYPES[UA_TYPES_SERVICEFAULT]);
    }
    UA_deleteMembers(response, responseType);
}

#define INVOKE_SERVICE(REQUEST, RESPONSETYPE) do {                      \
        UA_##REQUEST##Request p;                                        \
        if(UA_##REQUEST##Request_decodeBinary(msg, pos, &p))            \
            return;                                                     \
        invoke_service(server, clientChannel, sequenceHeader.requestId, \
                       &p.requestHeader, &UA_TYPES[RESPONSETYPE],       \
                       (void (*)(UA_Server*, UA_Session*, void*,void*))Service_##REQUEST); \
        UA_##REQUEST##Request_deleteMembers(&p);                        \
} while(0)

static void processMSG(UA_Connection *connection, UA_Server *server, const UA_ByteString *msg, size_t *pos) {
    /* Read in the securechannel */
    UA_UInt32 secureChannelId;
    UA_StatusCode retval = UA_UInt32_decodeBinary(msg, pos, &secureChannelId);
    if(retval != UA_STATUSCODE_GOOD)
        return;

    /* the anonymous channel is used e.g. to allow getEndpoints without a channel */
    UA_SecureChannel *clientChannel = connection->channel;
    UA_SecureChannel anonymousChannel;
    if(!clientChannel) {
        UA_SecureChannel_init(&anonymousChannel);
        anonymousChannel.connection = connection;
        clientChannel = &anonymousChannel;
#ifdef EXTENSION_STATELESS
        anonymousChannel.session = &anonymousSession;
#endif
    }

    /* Read the security header */
    UA_UInt32 tokenId = 0;
    UA_SequenceHeader sequenceHeader;
    retval = UA_UInt32_decodeBinary(msg, pos, &tokenId);
    retval |= UA_SequenceHeader_decodeBinary(msg, pos, &sequenceHeader);
    if(retval != UA_STATUSCODE_GOOD || tokenId==0) //0 is invalid
        return;

    if(clientChannel != &anonymousChannel){
        if(tokenId!=clientChannel->securityToken.tokenId){
            //is client using a newly issued token?
            if(tokenId==clientChannel->nextSecurityToken.tokenId){ //tokenId is not 0
                UA_SecureChannel_revolveTokens(clientChannel);
            }else{
                //FIXME: how to react to this, what do we have to return? Or just kill the channel
            }
        }
    }

    /* Read the request type */
    UA_NodeId requestType;
    if(UA_NodeId_decodeBinary(msg, pos, &requestType) != UA_STATUSCODE_GOOD)
        return;
    if(requestType.identifierType != UA_NODEIDTYPE_NUMERIC) {
        UA_NodeId_deleteMembers(&requestType);
        return;
    }

    switch(requestType.identifier.numeric - UA_ENCODINGOFFSET_BINARY) {
    case UA_NS0ID_GETENDPOINTSREQUEST: {
        UA_GetEndpointsRequest p;
        UA_GetEndpointsResponse r;
        if(UA_GetEndpointsRequest_decodeBinary(msg, pos, &p))
            return;
        UA_GetEndpointsResponse_init(&r);
        init_response_header(&p.requestHeader, &r.responseHeader);
        Service_GetEndpoints(server, &p, &r);
        UA_GetEndpointsRequest_deleteMembers(&p);
        UA_SecureChannel_sendBinaryMessage(clientChannel, sequenceHeader.requestId, &r,
                                           &UA_TYPES[UA_TYPES_GETENDPOINTSRESPONSE]);
        UA_GetEndpointsResponse_deleteMembers(&r);
        break;
    }

    case UA_NS0ID_FINDSERVERSREQUEST: {
        UA_FindServersRequest  p;
        UA_FindServersResponse r;
        if(UA_FindServersRequest_decodeBinary(msg, pos, &p))
            return;
        UA_FindServersResponse_init(&r);
        init_response_header(&p.requestHeader, &r.responseHeader);
        Service_FindServers(server, &p, &r);
        UA_FindServersRequest_deleteMembers(&p);
        UA_SecureChannel_sendBinaryMessage(clientChannel, sequenceHeader.requestId, &r,
                                           &UA_TYPES[UA_TYPES_FINDSERVERSRESPONSE]);
        UA_FindServersResponse_deleteMembers(&r);
        break;
    }

    case UA_NS0ID_CREATESESSIONREQUEST: {
        UA_CreateSessionRequest  p;
        UA_CreateSessionResponse r;
        if(UA_CreateSessionRequest_decodeBinary(msg, pos, &p))
            return;
        UA_CreateSessionResponse_init(&r);
        init_response_header(&p.requestHeader, &r.responseHeader);
        Service_CreateSession(server, clientChannel, &p, &r);
        UA_CreateSessionRequest_deleteMembers(&p);
        UA_SecureChannel_sendBinaryMessage(clientChannel, sequenceHeader.requestId, &r,
                                           &UA_TYPES[UA_TYPES_CREATESESSIONRESPONSE]);
        UA_CreateSessionResponse_deleteMembers(&r);
        break;
    }

    case UA_NS0ID_ACTIVATESESSIONREQUEST: {
        UA_ActivateSessionRequest  p;
        UA_ActivateSessionResponse r;
        if(UA_ActivateSessionRequest_decodeBinary(msg, pos, &p))
            return;
        UA_ActivateSessionResponse_init(&r);
        init_response_header(&p.requestHeader, &r.responseHeader);
        Service_ActivateSession(server, clientChannel, &p, &r);
        UA_ActivateSessionRequest_deleteMembers(&p);
        UA_SecureChannel_sendBinaryMessage(clientChannel, sequenceHeader.requestId, &r,
                                           &UA_TYPES[UA_TYPES_ACTIVATESESSIONRESPONSE]);
        UA_ActivateSessionResponse_deleteMembers(&r);
        break;
    }
    
    case UA_NS0ID_CLOSESESSIONREQUEST:
        INVOKE_SERVICE(CloseSession, UA_TYPES_CLOSESESSIONRESPONSE);
        break;
    case UA_NS0ID_READREQUEST:
        INVOKE_SERVICE(Read, UA_TYPES_READRESPONSE);
        break;
    case UA_NS0ID_WRITEREQUEST:
        INVOKE_SERVICE(Write, UA_TYPES_WRITERESPONSE);
        break;
    case UA_NS0ID_BROWSEREQUEST:
        INVOKE_SERVICE(Browse, UA_TYPES_BROWSERESPONSE);
        break;
    case UA_NS0ID_BROWSENEXTREQUEST:
        INVOKE_SERVICE(BrowseNext, UA_TYPES_BROWSENEXTRESPONSE);
        break;
    case UA_NS0ID_ADDREFERENCESREQUEST:
        INVOKE_SERVICE(AddReferences, UA_TYPES_ADDREFERENCESRESPONSE);
        break;
    case UA_NS0ID_REGISTERNODESREQUEST:
        INVOKE_SERVICE(RegisterNodes, UA_TYPES_REGISTERNODESRESPONSE);
        break;
    case UA_NS0ID_UNREGISTERNODESREQUEST:
        INVOKE_SERVICE(UnregisterNodes, UA_TYPES_UNREGISTERNODESRESPONSE);
        break;
    case UA_NS0ID_TRANSLATEBROWSEPATHSTONODEIDSREQUEST:
        INVOKE_SERVICE(TranslateBrowsePathsToNodeIds, UA_TYPES_TRANSLATEBROWSEPATHSTONODEIDSRESPONSE);
        break;
<<<<<<< HEAD

#ifdef ENABLE_SUBSCRIPTIONS    
    case UA_NS0ID_CREATESUBSCRIPTIONREQUEST:
        INVOKE_SERVICE(CreateSubscription, UA_TYPES_CREATESUBSCRIPTIONRESPONSE);
        break;
    case UA_NS0ID_PUBLISHREQUEST:
        INVOKE_SERVICE(Publish, UA_TYPES_PUBLISHRESPONSE);
        break;
    case UA_NS0ID_MODIFYSUBSCRIPTIONREQUEST:
        INVOKE_SERVICE(ModifySubscription, UA_TYPES_MODIFYSUBSCRIPTIONRESPONSE);
        break;
    case UA_NS0ID_DELETESUBSCRIPTIONSREQUEST:
        INVOKE_SERVICE(DeleteSubscriptions, UA_TYPES_DELETESUBSCRIPTIONSRESPONSE);
        break;
    case UA_NS0ID_CREATEMONITOREDITEMSREQUEST:
        INVOKE_SERVICE(CreateMonitoredItems, UA_TYPES_CREATEMONITOREDITEMSRESPONSE);
        break;
    case UA_NS0ID_DELETEMONITOREDITEMSREQUEST:
        INVOKE_SERVICE(DeleteMonitoredItems, UA_TYPES_DELETEMONITOREDITEMSRESPONSE);
=======
#ifdef ENABLE_ADDNODES 
    case UA_NS0ID_ADDNODESREQUEST:
        INVOKE_SERVICE(AddNodes, UA_TYPES_ADDNODESRESPONSE);
>>>>>>> 6b2e0c6c
        break;
#endif
    default: {
        if(requestType.namespaceIndex == 0 && requestType.identifier.numeric==787)
            UA_LOG_INFO(server->logger, UA_LOGCATEGORY_COMMUNICATION,
                        "Client requested a subscription that are not supported, the message will be skipped");
        else
            UA_LOG_INFO(server->logger, UA_LOGCATEGORY_COMMUNICATION, "Unknown request: NodeId(ns=%d, i=%d)",
                        requestType.namespaceIndex, requestType.identifier.numeric);
        UA_RequestHeader p;
        UA_ServiceFault r;
        if(UA_RequestHeader_decodeBinary(msg, pos, &p) != UA_STATUSCODE_GOOD)
            return;
        UA_ServiceFault_init(&r);
        init_response_header(&p, &r.responseHeader);
        r.responseHeader.serviceResult = UA_STATUSCODE_BADSERVICEUNSUPPORTED;
#ifdef EXTENSION_STATELESS
        if(retval != UA_STATUSCODE_GOOD)
            r.serviceResult = retval;
#endif
        UA_SecureChannel_sendBinaryMessage(clientChannel, sequenceHeader.requestId, &r,
                                           &UA_TYPES[UA_TYPES_SERVICEFAULT]);
        UA_RequestHeader_deleteMembers(&p);
        UA_ServiceFault_deleteMembers(&r);
        break;
    }
    }
}

static void processCLO(UA_Connection *connection, UA_Server *server, const UA_ByteString *msg, size_t *pos) {
    UA_UInt32 secureChannelId;
    UA_StatusCode retval = UA_UInt32_decodeBinary(msg, pos, &secureChannelId);
    if(retval != UA_STATUSCODE_GOOD || !connection->channel ||
       connection->channel->securityToken.channelId != secureChannelId)
        return;
    Service_CloseSecureChannel(server, secureChannelId);
}

void UA_Server_processBinaryMessage(UA_Server *server, UA_Connection *connection, UA_ByteString *msg) {
    if(msg->length <= 0)
        return;
    size_t pos = 0;
    UA_TcpMessageHeader tcpMessageHeader;
    do {
        if(UA_TcpMessageHeader_decodeBinary(msg, &pos, &tcpMessageHeader)) {
            UA_LOG_INFO(server->logger, UA_LOGCATEGORY_COMMUNICATION, "Decoding of message header failed");
            connection->close(connection);
            break;
        }

        size_t targetpos = pos - 8 + tcpMessageHeader.messageSize;

        switch(tcpMessageHeader.messageTypeAndFinal & 0xffffff) {
        case UA_MESSAGETYPEANDFINAL_HELF & 0xffffff:
            processHEL(connection, msg, &pos);
            break;
        case UA_MESSAGETYPEANDFINAL_OPNF & 0xffffff:
            processOPN(connection, server, msg, &pos);
            break;
        case UA_MESSAGETYPEANDFINAL_MSGF & 0xffffff:
#ifndef EXTENSION_STATELESS
            if(connection->state != UA_CONNECTION_ESTABLISHED){
                connection->close(connection);
                UA_ByteString_deleteMembers(msg);
                return;
            }else
#endif
                processMSG(connection, server, msg, &pos);
            break;
        case UA_MESSAGETYPEANDFINAL_CLOF & 0xffffff:
            processCLO(connection, server, msg, &pos);
            connection->close(connection);
            UA_ByteString_deleteMembers(msg);
            return;
        }

        UA_TcpMessageHeader_deleteMembers(&tcpMessageHeader);
        if(pos != targetpos) {
            UA_LOG_INFO(server->logger, UA_LOGCATEGORY_COMMUNICATION,
                        "The message was not entirely processed, skipping to the end");
            pos = targetpos;
        }
    } while(msg->length > (UA_Int32)pos);
    UA_ByteString_deleteMembers(msg);
}<|MERGE_RESOLUTION|>--- conflicted
+++ resolved
@@ -322,8 +322,6 @@
     case UA_NS0ID_TRANSLATEBROWSEPATHSTONODEIDSREQUEST:
         INVOKE_SERVICE(TranslateBrowsePathsToNodeIds, UA_TYPES_TRANSLATEBROWSEPATHSTONODEIDSRESPONSE);
         break;
-<<<<<<< HEAD
-
 #ifdef ENABLE_SUBSCRIPTIONS    
     case UA_NS0ID_CREATESUBSCRIPTIONREQUEST:
         INVOKE_SERVICE(CreateSubscription, UA_TYPES_CREATESUBSCRIPTIONRESPONSE);
@@ -342,11 +340,10 @@
         break;
     case UA_NS0ID_DELETEMONITOREDITEMSREQUEST:
         INVOKE_SERVICE(DeleteMonitoredItems, UA_TYPES_DELETEMONITOREDITEMSRESPONSE);
-=======
+#endif
 #ifdef ENABLE_ADDNODES 
     case UA_NS0ID_ADDNODESREQUEST:
         INVOKE_SERVICE(AddNodes, UA_TYPES_ADDNODESRESPONSE);
->>>>>>> 6b2e0c6c
         break;
 #endif
     default: {
