--- conflicted
+++ resolved
@@ -51,9 +51,6 @@
 #define UA_FALSE (!UA_TRUE)
 #define FALSE UA_FALSE
 
-// This is the standard return value, need to have this definition here to make the macros work
-typedef int32_t UA_Int32;
-
 /* heap memory functions */
 UA_Int32 UA_free(void * ptr);
 UA_Int32 UA_memcpy(void *dst, void const *src, int size);
@@ -116,16 +113,7 @@
 UA_TYPE_METHOD_PROTOTYPES (UA_SByte)
 UA_TYPE_METHOD_PROTOTYPES (UA_Int16)
 UA_TYPE_METHOD_PROTOTYPES (UA_UInt16)
-<<<<<<< HEAD
-
-
-/* typedef int32_t UA_Int32; // see typedef above */
 UA_TYPE_METHOD_PROTOTYPES (UA_Int32)
-
-typedef int32_t UA_UInt32;
-=======
-UA_TYPE_METHOD_PROTOTYPES (UA_Int32)
->>>>>>> d8428073
 UA_TYPE_METHOD_PROTOTYPES (UA_UInt32)
 UA_TYPE_METHOD_PROTOTYPES (UA_Int64)
 UA_TYPE_METHOD_PROTOTYPES (UA_UInt64)
